import { DeckGL } from '@deck.gl/react';
import { MapController } from '@deck.gl/core';
import * as React from 'react';
import {
  ReactNode,
  Reducer,
  useCallback,
  useEffect,
  useMemo,
  useReducer,
  useRef,
  useState,
} from 'react';
import { alea } from 'seedrandom';
import { _MapContext as MapContext, StaticMap, ViewStateChangeInfo } from 'react-map-gl';
import FlowMapLayer, {
  FlowLayerPickingInfo,
  FlowPickingInfo,
  LocationPickingInfo,
  PickingType,
} from '@flowmap.gl/core';
import { Button, ButtonGroup, Classes, Colors, HTMLSelect, Intent } from '@blueprintjs/core';
import { getViewStateForLocations, LocationTotalsLegend } from '@flowmap.gl/react';
import WebMercatorViewport from 'viewport-mercator-project';
import {
  Absolute,
  Box,
  Column,
  Description,
  LegendTitle,
  StyledBox,
  Title,
  TitleBox,
  ToastContent,
} from './Boxes';
import { FlowTooltipContent, formatCount, LocationTooltipContent } from './TooltipContent';
import Tooltip, { TargetBounds } from './Tooltip';
import { Link, useHistory } from 'react-router-dom';
import Collapsible, { Direction } from './Collapsible';
import {
  Config,
  ConfigPropName,
  Flow,
  getFlowDestId,
  getFlowMagnitude,
  getFlowOriginId,
  getLocationCentroid,
  getLocationId,
  Location,
} from './types';
import Message from './Message';
import LoadingSpinner from './LoadingSpinner';
import { PromiseState } from 'react-refetch';
import NoScrollContainer from './NoScrollContainer';
import styled from '@emotion/styled';
import { IconNames } from '@blueprintjs/icons';
import LocationsSearchBox from './LocationSearchBox';
import Away from './Away';
import {
  Action,
  ActionType,
  getInitialState,
  Highlight,
  HighlightType,
  LocationFilterMode,
  mapTransition,
  MAX_PITCH,
  MAX_ZOOM_LEVEL,
  MIN_PITCH,
  MIN_ZOOM_LEVEL,
  reducer,
  State,
  stateToQueryString,
} from './FlowMap.state';
import {
  getClusterIndex,
  getClusterZoom,
  getDarkMode,
  getDiffMode,
  getExpandedSelection,
  getFetchedFlows,
  getFlowMapColors,
  getFlowsForFlowMapLayer,
  getInvalidLocationIds,
  getLocations,
  getLocationsForFlowMapLayer,
  getLocationsForSearchBox,
  getLocationsHavingFlows,
  getLocationsInBbox,
  getLocationsTree,
  getMapboxMapStyle,
  getMaxLocationCircleSize,
  getSortedFlowsForKnownLocations,
  getUnknownLocations,
  NUMBER_OF_FLOWS_TO_DISPLAY,
  getFlowsSheets,
} from './FlowMap.selectors';
import { AppToaster } from './AppToaster';
import useDebounced from './hooks';
import SharePopover from './SharePopover';
import SettingsPopover from './SettingsPopover';
import MapDrawingEditor, { MapDrawingFeature, MapDrawingMode } from './MapDrawingEditor';
import getBbox from '@turf/bbox';
import booleanPointInPolygon from '@turf/boolean-point-in-polygon';

const CONTROLLER_OPTIONS = {
  type: MapController,
  doubleClickZoom: false,
  dragRotate: true,
  touchRotate: true,
  minZoom: MIN_ZOOM_LEVEL,
  maxZoom: MAX_ZOOM_LEVEL,
};

export type Props = {
  inBrowser: boolean;
  embed?: boolean;
  config: Config;
  locationsFetch: PromiseState<Location[]>;
  flowsFetch: PromiseState<Flow[]>;
  spreadSheetKey: string | undefined;
  flowsSheet: string | undefined;
  onSetFlowsSheet?: (sheet: string) => void;
};

/* This is temporary until mixBlendMode style prop works in <DeckGL> as before v8 */
const DeckGLOuter = styled.div<{
  darkMode: boolean;
  baseMapOpacity: number;
  cursor: 'crosshair' | 'pointer' | undefined;
}>(
  ({ cursor, baseMapOpacity, darkMode }) => `
  & #deckgl-overlay {
    mix-blend-mode: ${darkMode ? 'screen' : 'multiply'};
  }
  & .mapboxgl-map {
    opacity: ${baseMapOpacity}
  }
  ${cursor != null ? `& #view-default-view { cursor: ${cursor}; }` : ''},
`
);

export const ErrorsLocationsBlock = styled.div`
  font-size: 8px;
  padding: 10px;
  max-height: 100px;
  overflow: auto;
`;

export const MAX_NUM_OF_IDS_IN_ERROR = 100;

const FlowMap: React.FC<Props> = props => {
  const { inBrowser, embed, config, spreadSheetKey, locationsFetch, flowsFetch } = props;

  const deckRef = useRef<any>();
  const history = useHistory();
  const initialState = useMemo<State>(() => getInitialState(config, history.location.search), [
    config,
    history.location.search,
  ]);

  const outerRef = useRef<HTMLDivElement>(null);

  const [state, dispatch] = useReducer<Reducer<State, Action>>(reducer, initialState);
  const [mapDrawingEnabled, setMapDrawingEnabled] = useState(false);

  const [updateQuerySearch] = useDebounced(
    () => {
      if (inBrowser) return;
      const locationSearch = `?${stateToQueryString(state)}`;
      if (locationSearch !== history.location.search) {
        history.replace({
          ...history.location, // keep location state for in-browser flowmap
          search: locationSearch,
        });
      }
    },
    250,
    [state, history.location.search]
  );
  useEffect(updateQuerySearch, [history, state]);

  const { viewport, tooltip, animationEnabled, baseMapEnabled } = state;
  const allFlows = getFetchedFlows(state, props);
  const allLocations = getLocations(state, props);
  const locationsHavingFlows = getLocationsHavingFlows(state, props);
  const locations = getLocationsForFlowMapLayer(state, props);
  const flows = getFlowsForFlowMapLayer(state, props);
  const flowsSheets = getFlowsSheets(config);

  const handleKeyDown = (evt: Event) => {
    if (evt instanceof KeyboardEvent && evt.key === 'Escape') {
      if (mapDrawingEnabled) {
        setMapDrawingEnabled(false);
      } else {
        if (tooltip) {
          hideTooltip();
        }
        if (state.highlight) {
          highlight(undefined);
        }
        // dispatch({ type: ActionType.CLEAR_SELECTION });
      }
    }
  };
  useEffect(() => {
    window.addEventListener('keydown', handleKeyDown);
    return () => {
      window.removeEventListener('keydown', handleKeyDown);
    };
  });

  const [time, setTime] = useState(0);

  // Use useRef for mutable variables that we want to persist
  // without triggering a re-render on their change
  const requestAnimationFrameRef = useRef<number>();

  const animate = useCallback(
    (time: number) => {
      const loopLength = 1800;
      const animationSpeed = 20;
      const loopTime = loopLength / animationSpeed;
      const timestamp = time / 1000;
      setTime(((timestamp % loopTime) / loopTime) * loopLength);
      requestAnimationFrameRef.current = requestAnimationFrame(animate);
    },
    [requestAnimationFrameRef, setTime]
  );

  useEffect(() => {
    if (animationEnabled) {
      requestAnimationFrameRef.current = requestAnimationFrame(animate);
    } else {
      const animationFrame = requestAnimationFrameRef.current;
      if (animationFrame != null && animationFrame > 0) {
        window.cancelAnimationFrame(animationFrame);
        requestAnimationFrameRef.current = undefined;
      }
    }
    return () => {
      if (requestAnimationFrameRef.current != null) {
        cancelAnimationFrame(requestAnimationFrameRef.current);
      }
    };
  }, [animationEnabled, animate]);

  const showErrorToast = useCallback(
    (errorText: ReactNode) => {
      if (config[ConfigPropName.IGNORE_ERRORS] !== 'yes') {
        AppToaster.show({
          intent: Intent.WARNING,
          icon: IconNames.WARNING_SIGN,
          timeout: 0,
          message: <ToastContent>{errorText}</ToastContent>,
        });
      }
    },
    [config]
  );

  const invalidLocations = getInvalidLocationIds(state, props);
  useEffect(() => {
    if (invalidLocations) {
      showErrorToast(
        <>
          Locations with the following IDs have invalid coordinates:
          <ErrorsLocationsBlock>
            {(invalidLocations.length > MAX_NUM_OF_IDS_IN_ERROR
              ? invalidLocations.slice(0, MAX_NUM_OF_IDS_IN_ERROR)
              : invalidLocations
            )
              .map(id => `${id}`)
              .join(', ')}
            {invalidLocations.length > MAX_NUM_OF_IDS_IN_ERROR &&
              `… and ${invalidLocations.length - MAX_NUM_OF_IDS_IN_ERROR} others`}
          </ErrorsLocationsBlock>
          Make sure you named the columns "lat" and "lon" and didn't confuse latitudes and
          longitudes. The coordinates must be in decimal form. If your coordinates are in
          degrees-minutes-seconds (DSM format) you can convert them with{' '}
          <Away href="https://www.latlong.net/degrees-minutes-seconds-to-decimal-degrees">
            this tool
          </Away>{' '}
          for example.
        </>
      );
    }
  }, [invalidLocations, showErrorToast]);

  const unknownLocations = getUnknownLocations(state, props);
  const flowsForKnownLocations = getSortedFlowsForKnownLocations(state, props);
  useEffect(() => {
    if (unknownLocations) {
      if (flowsForKnownLocations && allFlows) {
        const ids = Array.from(unknownLocations).sort();
        showErrorToast(
          <>
            Locations with the following IDs couldn't be found in the locations sheet:
            <ErrorsLocationsBlock>
              {(ids.length > MAX_NUM_OF_IDS_IN_ERROR ? ids.slice(0, MAX_NUM_OF_IDS_IN_ERROR) : ids)
                .map(id => `${id}`)
                .join(', ')}
              {ids.length > MAX_NUM_OF_IDS_IN_ERROR &&
                `… and ${ids.length - MAX_NUM_OF_IDS_IN_ERROR} others`}
            </ErrorsLocationsBlock>
            {formatCount(allFlows.length - flowsForKnownLocations.length)} flows were omitted.
            {flowsForKnownLocations.length === 0 && (
              <div style={{ marginTop: '1em' }}>
                Make sure the columns are named header row in the flows sheet is correct. There must
                be <b>origin</b>, <b>dest</b>, and <b>count</b>.
              </div>
            )}
          </>
        );
      }
    }
  }, [unknownLocations, showErrorToast, allFlows, flowsForKnownLocations]);

  const { adjustViewportToLocations } = state;

  useEffect(() => {
    if (!adjustViewportToLocations) {
      return;
    }

    const width = window.innerWidth;
    const height = window.innerHeight;
    if (allLocations != null) {
      let draft = getViewStateForLocations(
        locationsHavingFlows ?? allLocations,
        getLocationCentroid,
        [width, height],
        { pad: 0.1 }
      );

      if (!draft.zoom) {
        draft = {
          zoom: 1,
          latitude: 0,
          longitude: 0,
        };
      }

      dispatch({
        type: ActionType.SET_VIEWPORT,
        viewport: {
          width,
          height,
          ...draft,
          minZoom: MIN_ZOOM_LEVEL,
          maxZoom: MAX_ZOOM_LEVEL,
          minPitch: MIN_PITCH,
          maxPitch: MAX_PITCH,
          bearing: 0,
          pitch: 0,
          altitude: 1.5,
          ...mapTransition(1000),
        },
      });
    }
  }, [allLocations, locationsHavingFlows, adjustViewportToLocations]);

  const getContainerClientRect = useCallback(() => {
    const container = outerRef.current;
    if (!container) return undefined;
    return container.getBoundingClientRect();
  }, [outerRef]);

  const getMercator = useCallback(() => {
    const containerBounds = getContainerClientRect();
    if (!containerBounds) return undefined;
    const { width, height } = containerBounds;
    return new WebMercatorViewport({
      ...viewport,
      width,
      height,
    });
  }, [viewport, getContainerClientRect]);

  const showTooltip = (bounds: TargetBounds, content: React.ReactNode) => {
    const containerBounds = getContainerClientRect();
    if (!containerBounds) return;
    const { top, left } = containerBounds;
    dispatch({
      type: ActionType.SET_TOOLTIP,
      tooltip: {
        target: {
          ...bounds,
          left: left + bounds.left,
          top: top + bounds.top,
        },
        placement: 'top',
        content,
      },
    });
  };

  const highlight = (highlight: Highlight | undefined) => {
    dispatch({ type: ActionType.SET_HIGHLIGHT, highlight });
  };
  const [showTooltipDebounced, cancelShowTooltipDebounced] = useDebounced(showTooltip, 500);
  const [highlightDebounced, cancelHighlightDebounced] = useDebounced(highlight, 500);

  const hideTooltip = () => {
    dispatch({
      type: ActionType.SET_TOOLTIP,
      tooltip: undefined,
    });
    cancelShowTooltipDebounced();
  };

  const showFlowTooltip = (pos: [number, number], info: FlowPickingInfo) => {
    const [x, y] = pos;
    const r = 5;
    const bounds = {
      left: x - r,
      top: y - r,
      width: r * 2,
      height: r * 2,
    };
    const content = <FlowTooltipContent flow={info.object} origin={info.origin} dest={info.dest} />;
    if (state.tooltip) {
      showTooltip(bounds, content);
      cancelShowTooltipDebounced();
    } else {
      showTooltipDebounced(bounds, content);
    }
  };

  const showLocationTooltip = (info: LocationPickingInfo) => {
    const { object: location, circleRadius } = info;
    const mercator = getMercator();
    if (!mercator) return;
    const [x, y] = mercator.project(getLocationCentroid(location));
    const r = circleRadius + 5;
    const { selectedLocations } = state;
    const bounds = {
      left: x - r,
      top: y - r,
      width: r * 2,
      height: r * 2,
    };
    const content = (
      <LocationTooltipContent
        locationInfo={info}
        isSelectionEmpty={!selectedLocations}
        isSelected={
          selectedLocations && selectedLocations.find(id => id === location.id) ? true : false
        }
      />
    );
    if (state.tooltip) {
      showTooltip(bounds, content);
      cancelShowTooltipDebounced();
    } else {
      showTooltipDebounced(bounds, content);
    }
  };

  const handleHover = (info: FlowLayerPickingInfo) => {
    const { type, object, x, y } = info;
    switch (type) {
      case PickingType.FLOW: {
        if (object) {
          highlight({
            type: HighlightType.FLOW,
            flow: object,
          });
          cancelHighlightDebounced();
          showFlowTooltip([x, y], info as FlowPickingInfo);
        } else {
          highlight(undefined);
          cancelHighlightDebounced();
          hideTooltip();
        }
        break;
      }
      case PickingType.LOCATION: {
        if (object) {
          highlightDebounced({
            type: HighlightType.LOCATION,
            locationId: getLocationId!(object),
          });
          showLocationTooltip(info as LocationPickingInfo);
        } else {
          highlight(undefined);
          cancelHighlightDebounced();
          hideTooltip();
        }
        break;
      }
      default: {
        highlight(undefined);
        cancelHighlightDebounced();
        hideTooltip();
      }
    }
  };

  if (locationsFetch.pending || locationsFetch.refreshing) {
    return <LoadingSpinner />;
  }
  if (locationsFetch.rejected || flowsFetch.rejected) {
    return (
      <Message>
        <p>
          Oops… Couldn't fetch data from{` `}
          <a href={`https://docs.google.com/spreadsheets/d/${spreadSheetKey}`}>this spreadsheet</a>.
          {` `}
        </p>
        <p>
          If you are the owner of this spreadsheet, make sure you have shared it by going to "File"
          / "Share with others", clicking "Advanced", and then choosing "Anyone with the link can
          view".
        </p>
      </Message>
    );
  }
  const searchBoxLocations = getLocationsForSearchBox(state, props);
  const title = config[ConfigPropName.TITLE];
  const description = config[ConfigPropName.DESCRIPTION];
  const sourceUrl = config[ConfigPropName.SOURCE_URL];
  const sourceName = config[ConfigPropName.SOURCE_NAME];
  const authorUrl = config[ConfigPropName.AUTHOR_URL];
  const authorName = config[ConfigPropName.AUTHOR_NAME];
  const mapboxAccessToken = config[ConfigPropName.MAPBOX_ACCESS_TOKEN];
  const diffMode = getDiffMode(state, props);
  const darkMode = getDarkMode(state, props);
  const mapboxMapStyle = getMapboxMapStyle(state, props);

  const getHighlightForZoom = () => {
    const { highlight, clusteringEnabled } = state;
    if (!highlight || !clusteringEnabled) {
      return highlight;
    }
    const clusterTree = getClusterIndex(state, props);
    const clusterZoom = getClusterZoom(state, props);
    if (!clusterTree || clusterZoom === undefined) {
      return undefined;
    }

    const isValidForClusterZoom = (itemId: string) => {
      const cluster = clusterTree.getClusterById(itemId);
      if (cluster) {
        return cluster.zoom === clusterZoom;
      } else {
        const minZoom = clusterTree.getMinZoomForLocation(itemId);
        if (minZoom === undefined || clusterZoom >= minZoom) {
          return true;
        }
      }
      return false;
    };

    switch (highlight.type) {
      case HighlightType.LOCATION:
        const { locationId } = highlight;
        return isValidForClusterZoom(locationId) ? highlight : undefined;

      case HighlightType.FLOW:
        const {
          flow: { origin, dest },
        } = highlight;
        if (isValidForClusterZoom(origin) && isValidForClusterZoom(dest)) {
          return highlight;
        }
        return undefined;
    }

    return undefined;
  };

  const handleClick = (info: FlowLayerPickingInfo, event: { srcEvent: MouseEvent }) => {
    switch (info.type) {
      case PickingType.LOCATION:
      // fall through
      case PickingType.LOCATION_AREA: {
        const { object } = info;
        if (object) {
          dispatch({
            type: ActionType.SELECT_LOCATION,
            locationId: getLocationId(object),
            incremental: event.srcEvent.shiftKey,
          });
        }
        break;
      }
    }
  };

  const handleChangeSelectLocations = (selectedLocations: string[] | undefined) => {
    dispatch({
      type: ActionType.SET_SELECTED_LOCATIONS,
      selectedLocations,
    });
  };

  const handleChangeLocationFilterMode = (mode: LocationFilterMode) => {
    dispatch({
      type: ActionType.SET_LOCATION_FILTER_MODE,
      mode,
    });
  };

  const handleViewStateChange = ({ viewState }: ViewStateChangeInfo) => {
    dispatch({
      type: ActionType.SET_VIEWPORT,
      viewport: viewState,
    });
  };

  const locationsTree = getLocationsTree(state, props);

  const handleMapFeatureDrawn = (feature: MapDrawingFeature | undefined) => {
    if (feature != null) {
      const bbox = getBbox(feature) as [number, number, number, number];
      const candidates = getLocationsInBbox(locationsTree, bbox);
      if (candidates) {
        const inPolygon = candidates.filter(loc =>
          booleanPointInPolygon(getLocationCentroid(loc), feature)
        );
        if (inPolygon.length > 0) {
          handleChangeSelectLocations(inPolygon.map(getLocationId));
          // TODO: support incremental
        } else {
          handleChangeSelectLocations(undefined);
        }
      }
    }
    setMapDrawingEnabled(false);
    if (deckRef.current && deckRef.current.deck) {
      // This is a workaround for a deck.gl issue.
      // Without it the following happens:
      // 1. When finishing a map drawing and releasing the mouse over a deck.gl layer
      //    an onClick event is generated.
      // 2. Deck.gl sets the info of this event to _lastPointerDownInfo
      //    which holds the last object that was clicked any time before
      //    starting the map drawing.
      // 3. The object info is passed to the onClick handler of the corresponding
      //    layer which leads to selecting the object and altering the map drawing selection.
      deckRef.current.deck._lastPointerDownInfo = null;
    }
  };

  const handleToggleMapDrawing = () => {
    setMapDrawingEnabled(!mapDrawingEnabled);
  };

  const handleZoomIn = () => {
    dispatch({ type: ActionType.ZOOM_IN });
  };

  const handleZoomOut = () => {
    dispatch({ type: ActionType.ZOOM_OUT });
  };

<<<<<<< HEAD
  const handleResetBearingPitch = () => {
    dispatch({ type: ActionType.RESET_BEARING_PITCH });
=======
  const handleSelectFlowsSheet: React.ChangeEventHandler<HTMLSelectElement> = event => {
    const sheet = event.currentTarget.value;
    const { onSetFlowsSheet } = props;
    if (onSetFlowsSheet) {
      onSetFlowsSheet(sheet);
      // dispatch({ type: ActionType.SET_FLOWS_SHEET, sheet });
    }
>>>>>>> 90c2ff3c
  };

  const handleFullScreen = () => {
    const outer = outerRef.current;
    if (outer) {
      if (outer.requestFullscreen) {
        outer.requestFullscreen();
      } else if ((outer as any).webkitRequestFullscreen) {
        (outer as any).webkitRequestFullscreen();
      }
    }
  };

  const getLayers = () => {
    const { animationEnabled, locationTotalsEnabled, darkMode, colorSchemeKey, fadeAmount } = state;
    const layers = [];
    if (locations && flows) {
      const id = [
        'flow-map',
        animationEnabled ? 'animated' : 'arrows',
        locationTotalsEnabled ? 'withTotals' : '',
        colorSchemeKey,
        darkMode ? 'dark' : 'light',
        fadeAmount,
      ].join('-');

      const highlight = getHighlightForZoom();
      layers.push(
        new FlowMapLayer({
          id,
          animate: animationEnabled,
          animationCurrentTime: time,
          diffMode: getDiffMode(state, props),
          colors: getFlowMapColors(state, props),
          locations,
          flows,
          showOnlyTopFlows: NUMBER_OF_FLOWS_TO_DISPLAY,
          getLocationCentroid,
          getFlowMagnitude,
          getFlowOriginId,
          getFlowDestId,
          getLocationId,
          getAnimatedFlowLineStaggering: (d: Flow) =>
            // @ts-ignore
            new alea(`${d.origin}-${d.dest}`)(),
          showTotals: true,
          maxLocationCircleSize: getMaxLocationCircleSize(state, props),
          maxFlowThickness: animationEnabled ? 18 : 12,
          selectedLocationIds: getExpandedSelection(state, props),
          highlightedLocationId:
            highlight && highlight.type === HighlightType.LOCATION
              ? highlight.locationId
              : undefined,
          highlightedFlow:
            highlight && highlight.type === HighlightType.FLOW ? highlight.flow : undefined,
          pickable: true,
          ...(!mapDrawingEnabled && {
            onHover: handleHover,
            onClick: handleClick as any,
          }),
          visible: true,
          updateTriggers: {
            onHover: handleHover, // to avoid stale closure in the handler
            onClick: handleClick,
          } as any,
        })
      );
    }

    return layers;
  };

  return (
    <NoScrollContainer
      ref={outerRef}
      onMouseLeave={hideTooltip}
      className={darkMode ? Classes.DARK : undefined}
      style={{
        background: darkMode ? Colors.DARK_GRAY1 : Colors.LIGHT_GRAY5,
      }}
    >
      <DeckGLOuter
        darkMode={darkMode}
        baseMapOpacity={state.baseMapOpacity / 100}
        cursor={mapDrawingEnabled ? 'crosshair' : undefined}
      >
        <DeckGL
          ref={deckRef}
          controller={CONTROLLER_OPTIONS}
          viewState={viewport}
          onViewStateChange={handleViewStateChange}
          layers={getLayers()}
          ContextProvider={MapContext.Provider}
          parameters={{
            clearColor: darkMode ? [0, 0, 0, 1] : [255, 255, 255, 1],
          }}
        >
          {mapboxAccessToken && baseMapEnabled && (
            <StaticMap
              mapboxApiAccessToken={mapboxAccessToken}
              mapStyle={mapboxMapStyle}
              width="100%"
              height="100%"
            />
          )}
          {mapDrawingEnabled && (
            <MapDrawingEditor
              mapDrawingMode={MapDrawingMode.POLYGON}
              onFeatureDrawn={handleMapFeatureDrawn}
            />
          )}
        </DeckGL>
      </DeckGLOuter>
      {flows && (
        <>
          {searchBoxLocations && (
            <Absolute top={10} right={50}>
              <StyledBox darkMode={darkMode}>
                <LocationsSearchBox
                  locationFilterMode={state.locationFilterMode}
                  locations={searchBoxLocations}
                  selectedLocations={state.selectedLocations}
                  onSelectionChanged={handleChangeSelectLocations}
                  onLocationFilterModeChange={handleChangeLocationFilterMode}
                />
              </StyledBox>
            </Absolute>
          )}
          <Absolute top={10} right={10}>
            <Column spacing={10}>
              <ButtonGroup vertical={true}>
                <Button title="Zoom in" icon={IconNames.PLUS} onClick={handleZoomIn} />
                <Button title="Zoom out" icon={IconNames.MINUS} onClick={handleZoomOut} />
                <Button
                  title="Reset bearing and pitch"
                  icon={IconNames.COMPASS}
                  onClick={handleResetBearingPitch}
                />
              </ButtonGroup>
              <ButtonGroup vertical={true}>
                <Button
                  title="Filter by drawing a polygon"
                  icon={IconNames.POLYGON_FILTER}
                  active={mapDrawingEnabled}
                  onClick={handleToggleMapDrawing}
                />
              </ButtonGroup>
              {!inBrowser && !embed && (
                <ButtonGroup vertical={true}>
                  <SharePopover>
                    <Button title="Share…" icon={IconNames.SHARE} />
                  </SharePopover>
                </ButtonGroup>
              )}
            </Column>
          </Absolute>
          {state.locationTotalsEnabled && !embed && (
            <Box bottom={28} right={0} darkMode={darkMode}>
              <Collapsible darkMode={darkMode} width={160} direction={Direction.RIGHT}>
                <Column spacing={10} padding={12}>
                  <LegendTitle>Location totals</LegendTitle>
                  <LocationTotalsLegend diff={diffMode} colors={getFlowMapColors(state, props)} />
                </Column>
              </Collapsible>
            </Box>
          )}
        </>
      )}
      {!embed && (
        <Absolute bottom={40} left={10}>
          <SettingsPopover darkMode={darkMode} state={state} dispatch={dispatch} />
        </Absolute>
      )}
      {embed && (
        <Absolute bottom={30} right={10}>
          <Button
            title="Open in full-screen mode"
            onClick={handleFullScreen}
            icon={IconNames.FULLSCREEN}
          />
        </Absolute>
      )}
      {spreadSheetKey && !embed && (
        <TitleBox top={60} left={0} darkMode={darkMode}>
          <Collapsible darkMode={darkMode} width={300} direction={Direction.LEFT}>
            <Column spacing={10} padding="12px 20px">
              {title && (
                <div>
                  <Title>{title}</Title>
                  <Description>{description}</Description>
                </div>
              )}
              {flowsSheets && (
                <HTMLSelect
                  value={props.flowsSheet}
                  onChange={handleSelectFlowsSheet}
                  options={flowsSheets.map(sheet => ({
                    label: sheet,
                    value: sheet,
                  }))}
                />
              )}
              {authorUrl ? (
                <div>
                  {`Created by: `}
                  <Away href={`${authorUrl.indexOf('://') < 0 ? 'http://' : ''}${authorUrl}`}>
                    {authorName || 'Author'}
                  </Away>
                </div>
              ) : authorName ? (
                <div>Created by: {authorName}</div>
              ) : null}
              {sourceName && sourceUrl && (
                <div>
                  {'Original data source: '}
                  <>
                    <Away href={`${sourceUrl.indexOf('://') < 0 ? 'http://' : ''}${sourceUrl}`}>
                      {sourceName}
                    </Away>
                  </>
                </div>
              )}
              <div>
                {'Data behind this map is in '}
                <Away href={`https://docs.google.com/spreadsheets/d/${spreadSheetKey}`}>
                  this spreadsheet
                </Away>
                . You can <Link to="/">publish your own</Link> too.
              </div>
            </Column>
          </Collapsible>
        </TitleBox>
      )}
      {tooltip && <Tooltip {...tooltip} />}
      {(flowsFetch.pending || flowsFetch.refreshing) && <LoadingSpinner />}
    </NoScrollContainer>
  );
};

export default FlowMap;<|MERGE_RESOLUTION|>--- conflicted
+++ resolved
@@ -654,10 +654,10 @@
     dispatch({ type: ActionType.ZOOM_OUT });
   };
 
-<<<<<<< HEAD
   const handleResetBearingPitch = () => {
     dispatch({ type: ActionType.RESET_BEARING_PITCH });
-=======
+  };
+
   const handleSelectFlowsSheet: React.ChangeEventHandler<HTMLSelectElement> = event => {
     const sheet = event.currentTarget.value;
     const { onSetFlowsSheet } = props;
@@ -665,7 +665,6 @@
       onSetFlowsSheet(sheet);
       // dispatch({ type: ActionType.SET_FLOWS_SHEET, sheet });
     }
->>>>>>> 90c2ff3c
   };
 
   const handleFullScreen = () => {

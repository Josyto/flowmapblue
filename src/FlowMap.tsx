--- conflicted
+++ resolved
@@ -784,34 +784,22 @@
                   onClick={handleResetBearingPitch}
                 />
               </ButtonGroup>
+              <ButtonGroup vertical={true}>
+                <Button
+                  title="Select by drawing a polygon"
+                  icon={IconNames.POLYGON_FILTER}
+                  active={mapDrawingEnabled}
+                  onClick={handleToggleMapDrawing}
+                />
+              </ButtonGroup>
               {!inBrowser && !embed && (
                 <ButtonGroup vertical={true}>
                   <SharePopover>
                     <Button title="Share…" icon={IconNames.SHARE} />
                   </SharePopover>
                 </ButtonGroup>
-<<<<<<< HEAD
-                <ButtonGroup vertical={true}>
-                  <Button
-                    title="Select by drawing a polygon"
-                    icon={IconNames.POLYGON_FILTER}
-                    active={mapDrawingEnabled}
-                    onClick={handleToggleMapDrawing}
-                  />
-                </ButtonGroup>
-                {!inBrowser && !embed && (
-                  <ButtonGroup vertical={true}>
-                    <SharePopover>
-                      <Button title="Share…" icon={IconNames.SHARE} />
-                    </SharePopover>
-                  </ButtonGroup>
-                )}
-              </Column>
-            </Row>
-=======
               )}
             </Column>
->>>>>>> 082ab65e
           </Absolute>
           {state.locationTotalsEnabled && !embed && (
             <Box bottom={28} right={0} darkMode={darkMode}>
